--- conflicted
+++ resolved
@@ -62,8 +62,6 @@
         Ok(opportunities)
     }
 }
-<<<<<<< HEAD
-=======
 
 #[cfg(test)]
 mod tests {
@@ -139,5 +137,4 @@
         assert!(all_positions.contains(&&pos_ckusdc));
         assert!(!all_positions.iter().any(|p| p.asset == Assets::SOL));
     }
-}
->>>>>>> c63592d8
+}